--- conflicted
+++ resolved
@@ -17,12 +17,8 @@
 	dirname $(GOLD_FILE) | xargs mkdir -p 
 	wget $(GOLD_URL) -O $(GOLD_FILE)
 
-<<<<<<< HEAD
 
 data/sample/sample.zip:
-=======
-fetch_sample_data: data/sample/sample.zip
->>>>>>> 5c9815f9
 	mkdir -p data/sample
 	wget $(DATA_URL) -O data/sample/sample.zip
 
